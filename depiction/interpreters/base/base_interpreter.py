--- conflicted
+++ resolved
@@ -2,7 +2,7 @@
 from enum import Enum
 from abc import ABC, abstractmethod
 
-from ...core import Task, DataType
+from ...core import Task
 from ...models.base.base_model import BaseModel, TrainableModel
 
 
@@ -29,15 +29,8 @@
                 "For safe use of this library, please wrap this model into a BaseModel!"
             )
 
-<<<<<<< HEAD
-        if model.task not in self.SUPPORTED_TASK:
-            raise ValueError(
-                "Interpreter does not support the task of the provided model!"
-            )
-=======
         if not Task.check_support(model.task, self.SUPPORTED_TASK):
             raise ValueError("Interpreter does not support the task of the provided model!")
->>>>>>> 67e2a56e
 
         if model.data_type not in self.SUPPORTED_DATATYPE:
             raise ValueError(
